--- conflicted
+++ resolved
@@ -6,10 +6,6 @@
 
 Currently, the development is concentrated in ANHA4 data. 
 
-
-<<<<<<< HEAD
-Test. 
-=======
 
 
 ## Set up:
@@ -23,4 +19,3 @@
 export DATA_PATH='/mnt/storage0/jmarson/NEMO/ANHA4/ANHA4-EPM111-S/'
 #-------------------------------------------------------------
 ```
->>>>>>> 8755ea6d
