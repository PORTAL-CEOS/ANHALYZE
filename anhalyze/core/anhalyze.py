#!/usr/bin/env python3
# coding: utf-8

# System-related libraries
import os
import numpy as np

# Data-related libraries
import xarray as xr

# Project-related libraries


# Possible other names AnhaModelData, Dataset, AnhaData, AnhaDataframe, AnhaReader, AnhaGrid
class AnhaDataset:
    """ Wrapper :py:class: for `xarray.Dataset` with specific implementation
    for netCDF files created with ANHA/NEMO ocean models. Similarly to a
    `xarray.Dataset`, it organizes netCDF data into data_vars, coords,
    attrs and dims.

    Parameters
    ----------
    filename : str
        Filename given with format */*/ANHA?-??????_y????m??d??_grid?.nc
    load_data : bool, optional
        Bool for loading data (Default: True)
    mask_filename : str, optional
        Mask filename(Default: )

    Returns
    -------
    dataset : AnhaDataset
        `AnhaDataset` instance from given filename.

    """

    def __repr__(self):
        """ Return string representation of object
        """
        # TODO return own dims/coords/data_vars, instead of the ones from _xr_dataset
        # return xr.core.formatting.dataset_repr(self._anha_dataset)  # placeholder, may help create own version.
        return f'[Anhalyze] Filename: {self.attrs["filename"]} \n' + str(self._xr_dataset)

    def __init__(self, filename, load_data=True, mask_filename=None, _xr_dataset=None, _attrs=None):
        """ Initializing object.

        Parameters
        ----------
        _xr_dataset : xarray.Dataset, optional
            Instance of xarray.Dataset object.
        _attrs : dict, optional
            Dict of attributes, use internally.
        """

        # Initialize info from filename
        if _attrs:
            self.attrs = _attrs
        else:
            self._init_filename_attrs(filename)

        # Loading data
        if _xr_dataset:
            assert type(_xr_dataset) == xr.core.dataset.Dataset, \
                TypeError('[Anhalyze] Parameter xr_dataset incorrect type.')
            self._xr_dataset = _xr_dataset
        else:
            # Open dataset
            if load_data:
                self._xr_dataset = xr.open_dataset(os.path.join(self.attrs['filepath'], self.attrs['filename']))
            else:
                self._xr_dataset = xr.open_dataset(os.path.join(self.attrs['filepath'], self.attrs['filename']),
                                                   decode_cf=False)

        # Loading mask data
        if not _xr_dataset:
            # Get mask from filename
            if 'mask' not in list(self._xr_dataset.data_vars):
                self._mask_filename = mask_filename

        # Initialize file metadata
        self._load_data = load_data
        self._init_metadata()

        # TODO replace verbose with logging levels
        # Initialize other attrs
        self.attrs['verbose'] = True

    def _init_coords(self):
        """ Initialize coordinates
        """

        # Load all keys from data into lists
        dims_list = list(self._xr_dataset.dims)
        vars_list = list(self._xr_dataset.data_vars)
        coords_list = list(self._xr_dataset.coords)

        # Select appropriate list
        if self._load_data:
            geocoords_list = coords_list
        else:
            geocoords_list = vars_list

        # Init grid geocoordinates var names
        self.attrs['coord_lat'] = [var for var in geocoords_list if 'nav_lat' in var][0]
        self.attrs['coord_lon'] = [var for var in geocoords_list if 'nav_lon' in var][0]
        if any('depth' in dim for dim in dims_list):
            self.attrs['coord_depth'] = [var for var in dims_list if 'depth' in var][0]

        # TODO this may still be an issue if we want coords to reflect the "real" ones (when load_data=T)
        return self._xr_dataset.coords

    def _init_data_vars(self):
        """ Initialize data variables
        """
        # TODO need to add case of load_data = False

        # TODO May need a way to force to add mask even if already in file. In case one wants to update mask.
        #      Could create a child class that 'fixes' files.

        # Getting mask data if not already in data_vars
        if 'mask' not in list(self._xr_dataset.data_vars):
            self._get_mask(mask_filename=self._mask_filename)

        return self._xr_dataset.data_vars

    def _init_xr_attrs(self):
        """ Initialize data attributes
        """
        self.attrs['xr_attrs'] = self._xr_dataset.attrs

    def _init_dims(self):
        """ Initialize dimensions
        """

        dims_list = list(self._xr_dataset.dims)

        # For some reason there are W dims in a gridT file, removing them since not used.
        if 'T' in self.attrs['grid']:
            del_list = [dim for dim in dims_list if 'w' in dim or 'W' in dim]
            self._xr_dataset = self._xr_dataset.drop_dims(del_list)

        # Init grid dimensions var names
        # Need to exclude 'axis_nbounds'
        self.attrs['dim_x'] = [var for var in dims_list if 'x' in var and 'axis' not in var][0]
        self.attrs['dim_y'] = [var for var in dims_list if 'y' in var][0]
        if any('depth' in dim for dim in dims_list):
            self.attrs['dim_z'] = [var for var in dims_list if 'depth' in var][0]

        return self._xr_dataset.dims

    def _init_filename_attrs(self, filename):
        """ Initialize properties from filename.
            Filename given in format ANHA?-??????_y????m??d??_grid?.nc
        """

        # Setting up filename
        assert os.path.isfile(filename), f'[Anhalyze] File {filename} not found.'

        if os.path.dirname(filename):
            filepath = os.path.dirname(os.path.realpath(filename))
            filename = os.path.basename(filename)
        else:
            filepath = ''

        # Init attributes
        self.attrs = {'filename': filename,
                      'filepath': filepath}

        # Making sure filename format is correct
        assert '.nc' in self.attrs['filename'], IOError('[Anhalyze] Incorrect file format.')
        assert '_grid' or '_ice' in self.attrs['filename'], f'[Anhalyze] Filename {filename} does not contain neither "_grid" nor "_ice".'
        assert 'ANHA' in self.attrs['filename'], f'[Anhalyze] Filename {filename} does not contain "ANHA".'

        # Initialize model config
        self.attrs['model_run'] = self.attrs['filename'].split('_')[0]
        assert 'ANHA' in self.attrs['model_run'], \
            f'[Anhalyze] model_run format not recognized: {self.attrs["model_run"]} should include ANHA'
        self.attrs['model_config'] = self.attrs['filename'].split('-')[0]
        self.attrs['model_case'] = self.attrs['filename'].split('-')[1].split('_')[0]

        # Init grid type
<<<<<<< HEAD
        grid_value_options = ['gridT', 'gridB',
                              'gridU', 'gridV', 'gridW',
                              'icemod', 'icebergs']
        self.attrs['grid'] = [grid for grid in grid_value_options if grid in self.attrs['filename']][0]
        assert self.attrs['grid'] in grid_value_options,\
            f'[Anhalyze] Grid type not recognized: {self.attrs["grid"]}'
        #self.attrs['grid'] = 'grid'+self.attrs['grid']
=======
        self.attrs['grid'] = self.attrs['filename'].split('_grid')[-1][0]
        grid_value_options = 'TBUVW'
        assert self.attrs['grid'] in grid_value_options, \
            f'[Anhalyze] Grid type not recognized: {self.attrs["grid"]}'
        self.attrs['grid'] = 'grid' + self.attrs['grid']
>>>>>>> b1dc70e7

        # Initialize time
        self.attrs['date'] = get_date(self.attrs['filename'])
        self.attrs['year'] = self.attrs['date'][1:5]
        self.attrs['month'] = self.attrs['date'][6:8]
        self.attrs['day'] = self.attrs['date'][9:11]
        

        # Initialize other attrs
        if 'mask_applied' not in self.attrs.keys():
            self.attrs['mask_applied'] = False

    def _init_metadata(self):
        """ Initialize model properties from filename
        """

        # Initialize attributes
        self.dims = self._init_dims()  # Note this should init before coords and data_vars
        self.data_vars = self._init_data_vars()
        self.coords = self._init_coords()
        if 'xr_attrs' not in self.attrs.keys():
            self._init_xr_attrs()
        self._init_range()

    def _init_range(self):
        """ Initialize boundary values.
        """

        # Get all lat-lon data in file
        lat = self.coords[self.attrs['coord_lat']].data.copy()
        lon = self.coords[self.attrs['coord_lon']].data.copy()

        lat[(lat == 0)] = np.nan
        lon[(lon == 0)] = np.nan

        # Init grid geocoordinates range
        self.attrs['coord_lat_range'] = [np.nanmin(lat), np.nanmax(lat)]
        self.attrs['coord_lon_range'] = [np.nanmin(lon), np.nanmax(lon)]
        
        # Init grid dims range
        self.attrs['dim_x_range'] = [0, self._xr_dataset.sizes[self.attrs['dim_x']]]
        self.attrs['dim_y_range'] = [0, self._xr_dataset.sizes[self.attrs['dim_y']]]
        
        # Only for 3 dimension variable
        if hasattr(self, 'coord_depth'):
            self.attrs['coord_depth_range'] = [self.coords[self.attrs['coord_depth']].data.min(),
                                               self.coords[self.attrs['coord_depth']].data.max()]
            self.attrs['dim_z_range'] = [0, self._xr_dataset.sizes[self.attrs['dim_z']]]
        

    def _update_range(self, coord_name, coord_range, mode='loose'):
        """ Setup data selection range. Assert values are in order, within range and valid.
        """

        # Make sure range has correct format ( a list with two values).
        assert isinstance(coord_range, list), f"[Anhalyze] The variable {coord_name} is not a list."
        assert len(coord_range) == 2, '[Anhalyze] Coordinate range size need to be equal to two.'

        # Make sure the range is ordered from lower to higher.
        if coord_range[0] > coord_range[1]:
            coord_range = [coord_range[1], coord_range[0]]

        # Get full range
        full_range = self.attrs[coord_name + '_range']

        # Make sure values are within full range.
        if 'rigid' in mode:
            # Only accepting values within range
            for value in coord_range:
                assert value >= full_range[0], f"[Anhalyze] {coord_name} value {value} is out of range {full_range}"
                assert value <= full_range[1], f"[Anhalyze] {coord_name} value {value} is out of range {full_range}"

        else:
            # Use edges if values outside range
            if coord_range[0] < full_range[0]:
                mode_message = f'[Anhalyze] Warning: {coord_name} '
                mode_message += f'using edge value {full_range[0]} since given value {coord_range[0]} is out of bounds.'
                coord_range[0] = full_range[0]

                if self.attrs['verbose']:
                    print(mode_message)

            if coord_range[1] > full_range[1]:
                mode_message = f'[Anhalyze] Warning: {coord_name} '
                mode_message += f'using edge value {full_range[1]} since given value {coord_range[1]} is out of bounds.'
                coord_range[1] = full_range[1]

                if self.attrs['verbose']:
                    print(mode_message)

        return coord_range

    def _get_row_col_range(self, lat_range, lon_range):
        """ Get the row AND col range given lat AND lon range.  """

        if not self._load_data:
            raise NotImplementedError("[Anhalyze] Need load_data=True, otherwise not implemented yet.")

        # Get all lat-lon data in file
        lat = self.coords[self.attrs['coord_lat']].data.copy()
        lon = self.coords[self.attrs['coord_lon']].data.copy()

        # Create mask given lat lon values.
        lat_mask = np.ma.filled((lat > lat_range[0]) & (lat < lat_range[1]))
        lon_mask = np.ma.filled((lon > lon_range[0]) & (lon < lon_range[1]))

        # Apply masks to data
        mask = lat
        mask[~(lat_mask & lon_mask)] = np.nan

        # Find the row,col range by collapsing each axis.
        row_ranges = np.where(np.nansum(mask, axis=1) > 0)[0]
        col_ranges = np.where(np.nansum(mask, axis=0) > 0)[0]

        # Select range
        row_range = (row_ranges[0], row_ranges[-1])
        col_range = (col_ranges[0], col_ranges[-1])

        return row_range, col_range

    def _get_row_or_col_range(self, coord_range, coord_name):
        """ Get the row OR col range given lat OR lon range.  """

        if not self._load_data:
            raise NotImplementedError("[Anhalyze] Need load_data=True, otherwise not implemented yet.")

        # Get all lat-lon data in file
        coord = self.coords[coord_name].data.copy()

        # Create mask given lat lon values.
        coord_mask = np.ma.filled((coord > coord_range[0]) & (coord < coord_range[1]))

        # Apply masks to data
        mask = coord
        mask[~coord_mask] = np.nan
        # TODO there maybe a bug at the equator or the meridian.
        #  could try using nans instead of zeros, probably not here but at the end?
        #  I guess not since i'm not using copy() Need to plot to see...

        if 'lat' in coord_name:
            axis = 1
        elif 'lon' in coord_name:
            axis = 0
        else:
            raise ValueError('[Anhalyze] coord_name should be "lat" or "lon".')

        # Find the row,col range by collapsing each axis.
        coord_ranges = np.where(np.nansum(mask, axis=axis) > 0)[0]

        # Select range
        coord_range = (coord_ranges[0], coord_ranges[-1])

        return coord_range

    def _get_var_data_array(self, var='', mask_data=True):
        """ Returns DataArray for given var
        """

        # Get DataArray for given var
        var_da = self.data_vars[var]

        # Mask data
        if mask_data:
            var_da = self._apply_mask(var_da)

        return var_da

    def _get_mask(self, mask_filename=None):
        """ Get mask from given mask_filename or default location.

        Parameters
        ----------
        mask_filename : str
            Mask filename

        """
        # TODO add environment variable option

        if not mask_filename:
            # TODO could add standard location for mask data.
            #  Also need to check that the file exist, otherwise skip (but will need to keep track of this)
            mask_filename = './Test_Data/ANHA4_mask.nc'

        if mask_filename:

            # Getting mask data
            if 'gridT' in self.attrs['grid']:
                mask = xr.open_dataset(mask_filename).tmask.data
            elif 'gridU' in self.attrs['grid']:
                mask = xr.open_dataset(mask_filename).umask.data
            elif 'gridV' in self.attrs['grid']:
                mask = xr.open_dataset(mask_filename).vmask.data
            elif 'gridW' in self.attrs['grid']:
                # TODO use tmask and add a warning
                raise NotImplementedError('TODO: Need to figure this out')
                # mask = xr.open_dataset(mask_filename).tmask.data
            else:
                mask = xr.open_dataset(mask_filename).tmask.data

            # TODO: for icemod,  there are u and v data variables that need to have their exceptions
            #       (with in the same file)
            #       rest gridT.  For  icebergs is all gridT.
            # TODO: need to get an icemod, and an iceberg file for testing.

            # TODO: add assertion of dimensions. mask dimensions need to match

            # TODO may want to update this to save mask dataArray instead of numpy array (.data)
            # Adding mask data to data_vars
            self._xr_dataset = self._xr_dataset.assign({'mask': ((self.attrs['dim_z'],
                                                                  self.attrs['dim_y'],
                                                                  self.attrs['dim_x']),
                                                                 mask[0, :, :, :])})

            # Add mask filename to attrs
            self._xr_dataset.attrs['mask_filename'] = mask_filename

        else:
            raise OSError('[Anhalyze] No mask/mesh file found.')

    def _apply_mask(self, var_data, at_top_layer=False):
        """ Applies mask to single var in `AnhaDataset.data_vars`.
        """

        # Applying mask data
        if at_top_layer:
            var_data[~np.ma.filled((1 == self.data_vars['mask'][0, :]))] = np.nan
        else:
            # var_data[~np.ma.filled((1 == self.data_vars['mask']))] = np.nan
            var_data = var_data.where(self.data_vars['mask'] == 1)

        # previous versions.
        # self._xr_dataset = self._xr_dataset.where(self.coords['mask'] == 1)
        # self.data_vars = self._xr_dataset.where(self.coords['mask'] == 1)

        return var_data

    def sel(self, lat_range=None, lon_range=None, depth_range=None):
        """
        Returns a new `AnhaDataset` with each data array indexed
        along the specified coordinate(s) in `AnhaDataset.coords`.

        In contrast to `AnhaDataset.isel`, indexers for this method should use
        'geographical' values, instead of 'cartesian' integers.

        Parameters
        ----------
        lat_range : list
            Two element list containing min and max Latitude values for selection. [in degrees]
        lon_range : list
            Two element list containing min and max Longitude values for selection. [in degrees]
        depth_range : list
            Two element list containing min and max depth values for selection. [in meters]

        Returns
        -------
        out : AnhaDataset
            An `AnhaDataset` given lat, lon and/or depth range.

        """

        # TODO figure out selecting by location

        # Setting up dict
        dict_range = {}

        # Make copy of xarray
        _xr_dataset = self._xr_dataset.copy()

        # Populating dict for lat, lon selection
        if lat_range and lon_range:
            lat_range = self._update_range('coord_lat', lat_range)
            lon_range = self._update_range('coord_lon', lon_range)

            if self.attrs['verbose']:
                print(f'[Anhalyze] Selecting Latitude range: {lat_range}')
                print(f'[Anhalyze] Selecting Longitude range: {lon_range}')

            # Find row and col ranges from lat or lon values
            row_range, col_range = self._get_row_col_range(lat_range, lon_range)
            dict_range.update({self.attrs['dim_x']: slice(col_range[0], col_range[1]),
                               self.attrs['dim_y']: slice(row_range[0], row_range[1])})

        else:
            if lat_range:
                lat_range = self._update_range('coord_lat', lat_range)

                if self.attrs['verbose']:
                    print(f'[Anhalyze] Selecting Latitude range: {lat_range}')

                # Find row ranges from lat values
                row_range = self._get_row_or_col_range(lat_range, self.attrs['coord_lat'])
                dict_range.update({self.attrs['dim_y']: slice(row_range[0], row_range[1])})
            if lon_range:
                lon_range = self._update_range('coord_lon', lon_range)

                if self.attrs['verbose']:
                    print(f'[Anhalyze] Selecting Longitude range: {lon_range}')

                # Find col ranges from lon values
                col_range = self._get_row_or_col_range(lon_range, self.attrs['coord_lon'])
                dict_range.update({self.attrs['dim_x']: slice(col_range[0], col_range[1])})

        # Lat/lon selection
        if dict_range:
            _xr_dataset = _xr_dataset.isel(dict_range)

        # Populating dict for lat, lon selection
        if depth_range:
            depth_range = self._update_range('coord_depth', depth_range)

            if self.attrs['verbose']:
                print(f'[Anhalyze] Selecting Depth range: {depth_range}')

            dict_range = {self.attrs['dim_z']: slice(depth_range[0], depth_range[1])}

            # Depth selection
            _xr_dataset = _xr_dataset.sel(dict_range)

        # TODO should add something in the filename just to mark is not the original file.
        return AnhaDataset(os.path.join(self.attrs['filepath'], self.attrs['filename']),
                           load_data=self._load_data, _xr_dataset=_xr_dataset, _attrs=self.attrs)

    def isel(self, x_range=None, y_range=None, z_range=None):
        """
        Returns a new `AnhaDataset` with each data array indexed
        along the specified dimension(s) in `AnhaDataset.dims`.
        Using 'cartesian' integer values.

        Parameters
        ----------
        x_range : list
            Two element list containing min and max x values for selection.
        y_range : list
            Two element list containing min and max y values for selection.
        z_range : list
            Two element list containing min and max z values for selection.

        Returns
        -------
        out : AnhaDataset
            An AnhaDataset given x, y and/or z range.

        """

        # Setting up dict
        dict_range = {}

        # Populating dict for selection
        if x_range:
            x_range = self._update_range('dim_x', x_range)
            if self.attrs['verbose']:
                print(f'[Anhalyze] Selecting x range: {x_range}')
            dict_range.update({self.attrs['dim_x']: slice(x_range[0], x_range[1])})
        if y_range:
            y_range = self._update_range('dim_y', y_range)
            if self.attrs['verbose']:
                print(f'[Anhalyze] Selecting y range: {y_range}')
            dict_range.update({self.attrs['dim_y']: slice(y_range[0], y_range[1])})
        if z_range:
            z_range = self._update_range('dim_z', z_range)
            if self.attrs['verbose']:
                print(f'[Anhalyze] Selecting z range: {z_range}')
            dict_range.update({self.attrs['dim_z']: slice(z_range[0], z_range[1])})

        # Selection of xarray instance
        _xr_dataset = self._xr_dataset.isel(dict_range)

        return AnhaDataset(os.path.join(self.attrs['filepath'], self.attrs['filename']),
                           load_data=self._load_data, _xr_dataset=_xr_dataset, _attrs=self.attrs)

<<<<<<< HEAD
    def show_var_data_map(self, var, idepth=0, proj='LambertConformal', color_range='physical'):
=======
    def show_var_data_map(self, var, color_range='physical', savefig=None,proj='LambertConformal'):
>>>>>>> b1dc70e7
        """ Displays a map for given var in `AnhaDataset.data_vars`.

        Parameters
        ----------
        var : str
            Variable name.
        color_range : str
            Color range either `physical` limits, or `relative` values.
        savefig : str
            Filename to save figure including path.
        proj : str
            Projection name.
        """

        import anhalyze.core.anhalyze_plot_utils as apu

        assert var in list(self.data_vars), f'[anhalyze] Variable {var} not found in data_vars: {list(self.data_vars)}'

<<<<<<< HEAD
        apu.show_var_data_map(self, var=var, idepth=idepth, proj=proj, color_range=color_range)
=======
        # Get DataArray for given var
        var_da = self._get_var_data_array(var=var)
>>>>>>> b1dc70e7

        # Select top layer
        var_da = var_da.isel(indexers={self.attrs['dim_z']: [0]})

        # Show var data map
        apu.show_var_data_map(var_da, attrs=self.attrs, color_range=color_range, savefig=savefig, proj_name=proj)

    def to_netcdf(self, filename='', **kwargs):
        """ Writes netcdf file from `AnhaDataset`.

        Parameters
        ----------
        filename : str
            netcdf filename

        """
        # TODO Need testing

        assert '.nc' in filename, ValueError('[Anhalyze] Filename should be .nc type.')

<<<<<<< HEAD
        # Adding mask data to coords
        if hasattr(self, 'dim_z'):
            self.coords['mask'] = ((self.attrs['dim_z'], self.attrs['dim_y'], self.attrs['dim_x']),
                                   mask[0, :, :, :])
        else:
            self.coords['mask'] = ((self.attrs['dim_y'], self.attrs['dim_x']),
                                   mask[0, 0, :, :])
            
        # TODO not exactly what I want. for now this works if used before using sel(), since not returning new instance
        # Applying mask data
        self._xr_dataset = self._xr_dataset.where(self.coords['mask'] == 1)
        self.attrs['mask_applied'] = True
=======
        self._xr_dataset.to_netcdf(filename, **kwargs)
>>>>>>> b1dc70e7


#     def set_location(self):
#         """
#
#         """
#         # TODO  set location with default values


def get_date(filename, how=''):
    """  Get date from filename.
         Assuming filename format: */*/ANHA4-EPM111_y1998m04d05_gridB.nc
         Multiple output formats possible.
    """

    # Get full date from filename
    date = filename.split('_')[-2]

    # Return format specific date info
    if how == 'ymd':
        return int(date[1:5]), int(date[6:8]), int(date[9:11])
    elif how == 'y':
        return int(date[1:5])
    elif how == 'm':
        return int(date[6:8])
    else:
        return date<|MERGE_RESOLUTION|>--- conflicted
+++ resolved
@@ -179,7 +179,6 @@
         self.attrs['model_case'] = self.attrs['filename'].split('-')[1].split('_')[0]
 
         # Init grid type
-<<<<<<< HEAD
         grid_value_options = ['gridT', 'gridB',
                               'gridU', 'gridV', 'gridW',
                               'icemod', 'icebergs']
@@ -187,13 +186,6 @@
         assert self.attrs['grid'] in grid_value_options,\
             f'[Anhalyze] Grid type not recognized: {self.attrs["grid"]}'
         #self.attrs['grid'] = 'grid'+self.attrs['grid']
-=======
-        self.attrs['grid'] = self.attrs['filename'].split('_grid')[-1][0]
-        grid_value_options = 'TBUVW'
-        assert self.attrs['grid'] in grid_value_options, \
-            f'[Anhalyze] Grid type not recognized: {self.attrs["grid"]}'
-        self.attrs['grid'] = 'grid' + self.attrs['grid']
->>>>>>> b1dc70e7
 
         # Initialize time
         self.attrs['date'] = get_date(self.attrs['filename'])
@@ -564,11 +556,7 @@
         return AnhaDataset(os.path.join(self.attrs['filepath'], self.attrs['filename']),
                            load_data=self._load_data, _xr_dataset=_xr_dataset, _attrs=self.attrs)
 
-<<<<<<< HEAD
-    def show_var_data_map(self, var, idepth=0, proj='LambertConformal', color_range='physical'):
-=======
     def show_var_data_map(self, var, color_range='physical', savefig=None,proj='LambertConformal'):
->>>>>>> b1dc70e7
         """ Displays a map for given var in `AnhaDataset.data_vars`.
 
         Parameters
@@ -587,12 +575,8 @@
 
         assert var in list(self.data_vars), f'[anhalyze] Variable {var} not found in data_vars: {list(self.data_vars)}'
 
-<<<<<<< HEAD
-        apu.show_var_data_map(self, var=var, idepth=idepth, proj=proj, color_range=color_range)
-=======
         # Get DataArray for given var
         var_da = self._get_var_data_array(var=var)
->>>>>>> b1dc70e7
 
         # Select top layer
         var_da = var_da.isel(indexers={self.attrs['dim_z']: [0]})
@@ -613,22 +597,7 @@
 
         assert '.nc' in filename, ValueError('[Anhalyze] Filename should be .nc type.')
 
-<<<<<<< HEAD
-        # Adding mask data to coords
-        if hasattr(self, 'dim_z'):
-            self.coords['mask'] = ((self.attrs['dim_z'], self.attrs['dim_y'], self.attrs['dim_x']),
-                                   mask[0, :, :, :])
-        else:
-            self.coords['mask'] = ((self.attrs['dim_y'], self.attrs['dim_x']),
-                                   mask[0, 0, :, :])
-            
-        # TODO not exactly what I want. for now this works if used before using sel(), since not returning new instance
-        # Applying mask data
-        self._xr_dataset = self._xr_dataset.where(self.coords['mask'] == 1)
-        self.attrs['mask_applied'] = True
-=======
         self._xr_dataset.to_netcdf(filename, **kwargs)
->>>>>>> b1dc70e7
 
 
 #     def set_location(self):
