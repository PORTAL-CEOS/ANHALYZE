--- conflicted
+++ resolved
@@ -4,11 +4,7 @@
 # Data-related libraries
 import matplotlib
 import numpy as np
-<<<<<<< HEAD
-# OS-specific libraries
-=======
 import os
->>>>>>> b1dc70e7
 
 # Plotting-related libraries
 import matplotlib.pyplot as plt
@@ -16,19 +12,13 @@
 from mpl_toolkits.axes_grid1.inset_locator import inset_axes
 from cartopy import crs as ccrs, feature as cfeature
 
-<<<<<<< HEAD
-=======
 # Project custom made libraries
 
->>>>>>> b1dc70e7
 # Setting plotting variables as global constants for now
 LEVELS = 42
 LINE_LEVELS = 11
 
-<<<<<<< HEAD
-=======
-
->>>>>>> b1dc70e7
+
 def get_plot_config(var, var_data, color_range='physical'):
     """ Return var-dependent plotting information
 
@@ -65,14 +55,9 @@
         print(f'  vrange: {vrange}')
     else:
         vrange = vrange
-<<<<<<< HEAD
 
     return cmap, vrange
-=======
-
-    return cmap, vrange
-
->>>>>>> b1dc70e7
+
 
 def get_feature_mask(feature='land', resolution='50m'):
     """   """
@@ -185,26 +170,12 @@
     return proj_info
 
 
-<<<<<<< HEAD
-def show_var_data_map(data, var, idepth, proj, color_range='physical'):
-=======
 def show_var_data_map(var_da, attrs, color_range='physical', savefig=None, proj_name=''):
->>>>>>> b1dc70e7
     """ Displays map of given parameter (var) in lat-lon range and depth.
         Note: depth has not been tested.
 
         Parameters
         ----------
-<<<<<<< HEAD
-        var : str
-            Variable name.
-        data: AnhaDataset
-            In AnhaDataset or xarray.Dataset formats.
-        idepth: int
-            dep level; default first level (0)
-        color_range : str
-            Color range either `physical` limits, or `relative` values.
-=======
         var_da: xarray.DataArray
             xarray.DataArray for given var(var_da.name).
         attrs : dict
@@ -215,7 +186,6 @@
             Filename to save figure including path.
         proj_name : str
             Projection name from Cartopy list.
->>>>>>> b1dc70e7
     """
 
     # Calculate projection information (e.g. Standard parallels) based on the dataset lat and lon limits
@@ -243,27 +213,15 @@
                   )
 
     # Adding ocean and land features
-<<<<<<< HEAD
-    ax.add_feature(get_feature_mask())
-    ax.add_feature(get_feature_mask(feature='ocean'))
-    
-    # Get var-dependent plotting information
-    cmap, vrange = get_plot_config(var, var_data, color_range=color_range)
-=======
     ax.add_feature(get_feature_mask(), zorder=1)
     ax.add_feature(get_feature_mask(feature='ocean'), zorder=0)
 
     # Get var-dependent plotting information
     cmap, vrange = get_plot_config(var_da.name, var_data, color_range=color_range)
->>>>>>> b1dc70e7
 
     # Plotting var data as filled contour regions
     im = ax.contourf(lon, lat, var_data, levels=LEVELS, cmap=cmap, extend='both',
                      vmin=vrange[0], vmax=vrange[1], transform=ccrs.PlateCarree(), zorder=2)
-<<<<<<< HEAD
-                            
-=======
->>>>>>> b1dc70e7
 
     # Plotting var data contour lines
     ax.contour(lon, lat, var_data, levels=LINE_LEVELS, cmap='Greys', linewidths=.2, transform=ccrs.PlateCarree())
