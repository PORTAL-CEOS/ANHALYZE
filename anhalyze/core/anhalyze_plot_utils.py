#!/usr/bin/env python
# coding: utf-8

# Data-related libraries
import matplotlib

# OS-specific libraries

# Plotting-related libraries
import matplotlib.pyplot as plt
from mpl_toolkits.axes_grid1.inset_locator import inset_axes
from cartopy import crs as ccrs, feature as cfeature


# TODO: check best practices for these global variables
# Setting plotting variables
levels = 42
line_levels = 11
vmax = 20.
vmin = -20.
cmap = 'coolwarm'

def get_feature_mask(feature='land', resolution='50m'):
    """   """

    # Select facecolor
    if 'land' in feature:
        facecolor = matplotlib.colors.to_hex('wheat')
    elif 'ocean' in feature:
        facecolor = '#000066'
    else:
        facecolor = matplotlib.colors.to_hex('gray')

        # Construct feature mask
    feature_mask = cfeature.NaturalEarthFeature('physical', feature,
                                                scale=resolution,
                                                edgecolor='face',
                                                facecolor=facecolor)

    return feature_mask
<<<<<<< HEAD
    

def show_var_data_map(data, idepth=0, var=''):
=======

def get_projection(proj, proj_info):
    
    proj_list = {
    
		'PlateCarree': ccrs.PlateCarree(central_longitude=proj_info['central_longitude']),
		
		'LambertAzimuthalEqualArea': ccrs.LambertAzimuthalEqualArea(central_longitude=proj_info['central_longitude'],
    						              central_latitude=proj_info['central_latitude']),
		
		'AlbersEqualArea': ccrs.AlbersEqualArea(central_longitude=proj_info['central_longitude'],
    						              central_latitude=proj_info['central_latitude'],
    						              standard_parallels=proj_info['standard_parallels']),
		
		'NorthPolarStereo': ccrs.NorthPolarStereo(central_longitude=proj_info['central_longitude']),
		
		'Orthographic': ccrs.Orthographic(central_longitude=proj_info['central_longitude'],
    						              central_latitude=proj_info['central_latitude']),
		
		'Robinson': ccrs.Robinson(central_longitude=proj_info['central_longitude']),
		
		'LambertConformal': ccrs.LambertConformal(central_longitude=proj_info['central_longitude'],
                                                          standard_parallels=proj_info['standard_parallels']),
		
		'Mercartor': ccrs.Mercator(central_longitude=proj_info['central_longitude'],
					 	min_latitude=proj_info['lat_range'][0],
					 	max_latitude=proj_info['lat_range'][1]),

		'AzimuthalEquidistant': ccrs.AzimuthalEquidistant(central_longitude=proj_info['central_longitude'],
    						              central_latitude=proj_info['central_latitude']),
		
	    }

    
    proj_config = proj_list[proj]
    
    assert proj in list(proj_list.keys()), \
	    	f'[anhalyze_plot_utils] Projection {proj} not found in list of projections available: {list(proj_list.keys())}'
            
    return proj_config
    
    
def get_projection_info(data):

    # Setting up user's region
    east = data.attrs['coord_lon_range'][1]
    west = data.attrs['coord_lon_range'][0]
    north = data.attrs['coord_lat_range'][1]
    south = data.attrs['coord_lat_range'][0]
    
    # 1/6th law to calculate the standard parallels. We calculate 1/6 of the
    # distance in degrees from south to north, then add it to the southern
    # figure limit and subtract from the northern limit.
    #
    law16 = (north - south) / 6
    standard_parallels = (south+law16, north-law16)
    
    # Central longitude and latitude are halfway from east to west
    # and from south to north, respectively
    # Central longitude
    midway_lon = (east - west) / 2
    central_longitude = east - midway_lon
    
    # Central latitude
    midway_lat = (north - south) / 2
    central_latitude = north - midway_lat
    
    lat_range = (south, north)
    lon_range = (west, east)

    proj_info = {
                'lat_range': lat_range,
                'lon_range': lon_range,
                'standard_parallels': standard_parallels,
                'central_longitude': central_longitude,
                'central_latitude': central_latitude,
                }

    return proj_info


def show_var_data_map(data, var, idepth, proj):
>>>>>>> dd90958d
    """ Displays map of given parameter (var) in lat-lon range and depth.
        Note: depth has not been tested.

       data: In AnhaDataset or xarray.Dataset formats.
       depth: dep level; default first level (0)    [int]
       var: variable name [str]
    """

    assert var in list(data.data_vars), \
        f'[anhalyze_plot_utils] Variable {var} not found in data_vars: {list(data.data_vars)}'
  	
    # Calculate projection information (e.g. Standard parallels) based on the dataset lat and lon limits	
    proj_info = get_projection_info(data)
    
    # Select figure projection	 
    proj_config = get_projection(proj, proj_info)

    # Get var data
    if len(data.data_vars[var].dims) == 4:
        if 'depth' in data.data_vars[var].dims[3]:
            var_data = data.data_vars[var].data[0,:,:,0]  
        else:
            var_data = data.data_vars[var].data[0, idepth, :]
    elif len(data.data_vars[var].dims) == 3:
        var_data = data.data_vars[var].data[0, :]
    else:
        raise ValueError(
            f"Variable {var} should be a 2D or 3D variable."
        )
<<<<<<< HEAD
    
   
=======
>>>>>>> dd90958d

    # getting lat and lon
    lat, lon = data.coords[data.attrs['coord_lat']].data, data.coords[data.attrs['coord_lon']].data

    # Set up figure and projection
    fig = plt.figure()
    ax = fig.add_subplot(1, 1, 1,
                         projection=proj_config)
                         
    ax.set_extent([data.attrs['coord_lon_range'][0],
                   data.attrs['coord_lon_range'][1],
                   data.attrs['coord_lat_range'][0],
                   data.attrs['coord_lat_range'][1]],
                   crs=ccrs.PlateCarree(),
                   )

    # Adding ocean and land features
    ax.add_feature(get_feature_mask())
    ax.add_feature(get_feature_mask(feature='ocean'))

    # Plotting var data as filled contour regions
    im = ax.contourf(lon, lat, var_data, levels=levels, cmap=cmap, extend='both',
                     vmin=vmin, vmax=vmax, transform=ccrs.PlateCarree(), zorder=2)
                            

    # Plotting var data contour lines
    ax.contour(lon, lat, var_data, levels=line_levels, cmap='Greys', linewidths=.2, transform=ccrs.PlateCarree())

    # Create grid-line labels
    gl = ax.gridlines(crs=ccrs.PlateCarree(), draw_labels=True, x_inline=False,
                      y_inline=False, color='k', alpha=.3, linewidths=.01)
    gl.right_labels = gl.top_labels = False

    # Set Color-bar
    axins = inset_axes(ax, width="2.5%", height="100%", loc='right', borderpad=-1)
    label = '%s [%s]' % (data.data_vars[var].attrs['long_name'].title(), data.data_vars[var].attrs['units'])
    fig.colorbar(im, cax=axins, orientation="vertical", label=label, format='%.1f', extend='both')<|MERGE_RESOLUTION|>--- conflicted
+++ resolved
@@ -38,11 +38,6 @@
                                                 facecolor=facecolor)
 
     return feature_mask
-<<<<<<< HEAD
-    
-
-def show_var_data_map(data, idepth=0, var=''):
-=======
 
 def get_projection(proj, proj_info):
     
@@ -125,7 +120,6 @@
 
 
 def show_var_data_map(data, var, idepth, proj):
->>>>>>> dd90958d
     """ Displays map of given parameter (var) in lat-lon range and depth.
         Note: depth has not been tested.
 
@@ -155,11 +149,6 @@
         raise ValueError(
             f"Variable {var} should be a 2D or 3D variable."
         )
-<<<<<<< HEAD
-    
-   
-=======
->>>>>>> dd90958d
 
     # getting lat and lon
     lat, lon = data.coords[data.attrs['coord_lat']].data, data.coords[data.attrs['coord_lon']].data
