#!/usr/bin/env python
# coding: utf-8

# Data-related libraries
import matplotlib

# OS-specific libraries

# Plotting-related libraries
import matplotlib.pyplot as plt
from mpl_toolkits.axes_grid1.inset_locator import inset_axes
from cartopy import crs as ccrs, feature as cfeature


# TODO: check best practices for these global variables
# Setting plotting variables
levels = 42
line_levels = 11
vmax = 20.
vmin = -20.
cmap = 'coolwarm'


def get_feature_mask(feature='land', resolution='50m'):
    """   """

    # Select facecolor
    if 'land' in feature:
        facecolor = matplotlib.colors.to_hex('wheat')
    elif 'ocean' in feature:
        facecolor = '#000066'
    else:
        facecolor = matplotlib.colors.to_hex('gray')

        # Construct feature mask
    feature_mask = cfeature.NaturalEarthFeature('physical', feature,
                                                scale=resolution,
                                                edgecolor='face',
                                                facecolor=facecolor)

    return feature_mask

def get_projection(proj, proj_info):
    
    proj_list = {
    
		'PlateCarree': ccrs.PlateCarree(central_longitude=proj_info['central_longitude']),
		
		'LambertAzimuthalEqualArea': ccrs.LambertAzimuthalEqualArea(central_longitude=proj_info['central_longitude'],
    						              central_latitude=proj_info['central_latitude']),
		
		'AlbersEqualArea': ccrs.AlbersEqualArea(central_longitude=proj_info['central_longitude'],
    						              central_latitude=proj_info['central_latitude'],
    						              standard_parallels=proj_info['standard_parallels']),
		
		'NorthPolarStereo': ccrs.NorthPolarStereo(central_longitude=proj_info['central_longitude']),
		
		'Orthographic': ccrs.Orthographic(central_longitude=proj_info['central_longitude'],
    						              central_latitude=proj_info['central_latitude']),
		
		'Robinson': ccrs.Robinson(central_longitude=proj_info['central_longitude']),
		
		'LambertConformal': ccrs.LambertConformal(central_longitude=proj_info['central_longitude'],
                                                          standard_parallels=proj_info['standard_parallels']),
		
		'Mercartor': ccrs.Mercator(central_longitude=proj_info['central_longitude'],
					 	min_latitude=proj_info['lat_range'][0],
					 	max_latitude=proj_info['lat_range'][1]),

		'AzimuthalEquidistant': ccrs.AzimuthalEquidistant(central_longitude=proj_info['central_longitude'],
    						              central_latitude=proj_info['central_latitude']),
		
	    }

    
    proj_config = proj_list[proj]
    
    assert proj in list(proj_list.keys()), \
	    	f'[anhalyze_plot_utils] Projection {proj} not found in list of projections available: {list(proj_list.keys())}'
            
    return proj_config
    
    
def get_projection_info(data):

    # Setting up user's region
    east = data.attrs['coord_lon_range'][1]
    west = data.attrs['coord_lon_range'][0]
    north = data.attrs['coord_lat_range'][1]
    south = data.attrs['coord_lat_range'][0]
    
    # 1/6th law to calculate the standard parallels. We calculate 1/6 of the
    # distance in degrees from south to north, then add it to the southern
    # figure limit and subtract from the northern limit.
    #
    law16 = (north - south) / 6
    standard_parallels = (south+law16, north-law16)
    
    # Central longitude and latitude are halfway from east to west
    # and from south to north, respectively
    # Central longitude
    midway_lon = (east - west) / 2
    central_longitude = east - midway_lon
    
    # Central latitude
    midway_lat = (north - south) / 2
    central_latitude = north - midway_lat
    
    lat_range = (south, north)
    lon_range = (west, east)

    proj_info = {
                'lat_range': lat_range,
                'lon_range': lon_range,
                'standard_parallels': standard_parallels,
                'central_longitude': central_longitude,
                'central_latitude': central_latitude,
                }

    return proj_info


def show_var_data_map(data, var, idepth, proj):
    """ Displays map of given parameter (var) in lat-lon range and depth.
        Note: depth has not been tested.

       data: In AnhaDataset or xarray.Dataset formats.
       depth: dep level; default first level (0)    [int]
       var: variable name [str]
    """

    assert var in list(data.data_vars), \
        f'[anhalyze_plot_utils] Variable {var} not found in data_vars: {list(data.data_vars)}'
  	
    # Calculate projection information (e.g. Standard parallels) based on the dataset lat and lon limits	
    proj_info = get_projection_info(data)
    
    # Select figure projection	 
    proj_config = get_projection(proj, proj_info)

    # Get var data
    if len(data.data_vars[var].dims) == 4:
        if 'depth' in data.data_vars[var].dims[3]:
<<<<<<< HEAD
            var_data = data.data_vars[var].data[0,:,:,0]  
=======
            var_data = data.data_vars[var].data[0, :, :, 0]
>>>>>>> 5ddcebd6
        else:
            var_data = data.data_vars[var].data[0, idepth, :]
    elif len(data.data_vars[var].dims) == 3:
        var_data = data.data_vars[var].data[0, :]
    else:
<<<<<<< HEAD
        raise ValueError(
            f"Variable {var} should be a 2D or 3D variable."
        )
=======
        raise ValueError(f"Variable {var} should be a 2D or 3D variable.")
>>>>>>> 5ddcebd6

    # getting lat and lon
    lat, lon = data.coords[data.attrs['coord_lat']].data, data.coords[data.attrs['coord_lon']].data

    # Set up figure and projection
    fig = plt.figure()
    ax = fig.add_subplot(1, 1, 1,
                         projection=proj_config)
                         
    ax.set_extent([data.attrs['coord_lon_range'][0],
                   data.attrs['coord_lon_range'][1],
                   data.attrs['coord_lat_range'][0],
                   data.attrs['coord_lat_range'][1]],
                   crs=ccrs.PlateCarree(),
                   )

    # Adding ocean and land features
    ax.add_feature(get_feature_mask())
    ax.add_feature(get_feature_mask(feature='ocean'))

    # Plotting var data as filled contour regions
    im = ax.contourf(lon, lat, var_data, levels=levels, cmap=cmap, extend='both',
                     vmin=vmin, vmax=vmax, transform=ccrs.PlateCarree(), zorder=2)
                            

    # Plotting var data contour lines
    ax.contour(lon, lat, var_data, levels=line_levels, cmap='Greys', linewidths=.2, transform=ccrs.PlateCarree())

    # Create grid-line labels
    gl = ax.gridlines(crs=ccrs.PlateCarree(), draw_labels=True, x_inline=False,
                      y_inline=False, color='k', alpha=.3, linewidths=.01)
    gl.right_labels = gl.top_labels = False

    # Set Color-bar
    axins = inset_axes(ax, width="2.5%", height="100%", loc='right', borderpad=-1)
    label = '%s [%s]' % (data.data_vars[var].attrs['long_name'].title(), data.data_vars[var].attrs['units'])
    fig.colorbar(im, cax=axins, orientation="vertical", label=label, format='%.1f', extend='both')<|MERGE_RESOLUTION|>--- conflicted
+++ resolved
@@ -141,23 +141,13 @@
     # Get var data
     if len(data.data_vars[var].dims) == 4:
         if 'depth' in data.data_vars[var].dims[3]:
-<<<<<<< HEAD
-            var_data = data.data_vars[var].data[0,:,:,0]  
-=======
             var_data = data.data_vars[var].data[0, :, :, 0]
->>>>>>> 5ddcebd6
         else:
             var_data = data.data_vars[var].data[0, idepth, :]
     elif len(data.data_vars[var].dims) == 3:
         var_data = data.data_vars[var].data[0, :]
     else:
-<<<<<<< HEAD
-        raise ValueError(
-            f"Variable {var} should be a 2D or 3D variable."
-        )
-=======
         raise ValueError(f"Variable {var} should be a 2D or 3D variable.")
->>>>>>> 5ddcebd6
 
     # getting lat and lon
     lat, lon = data.coords[data.attrs['coord_lat']].data, data.coords[data.attrs['coord_lon']].data
