--- conflicted
+++ resolved
@@ -11,8 +11,6 @@
 from mpl_toolkits.axes_grid1.inset_locator import inset_axes
 from cartopy import crs as ccrs, feature as cfeature
 
-<<<<<<< HEAD
-=======
 # Project custom made libraries
 import anhalyze.core.anhalyze
 import anhalyze.core.anhalyze_geo as ah_geo
@@ -50,7 +48,6 @@
         # cmap = 'cividis'
         cmap = 'spring'
         vrange = None
->>>>>>> 793ae0d9
 
     if not vrange or color_range == 'relative':
         vrange = [np.nanmin(var_data), np.nanmax(var_data)]
@@ -80,57 +77,6 @@
 
     return feature_mask
 
-<<<<<<< HEAD
-def get_projection(proj, proj_info):
-    
-    proj_list = {
-    
-		'PlateCarree': ccrs.PlateCarree(central_longitude=proj_info['central_longitude']),
-		
-		'LambertAzimuthalEqualArea': ccrs.LambertAzimuthalEqualArea(central_longitude=proj_info['central_longitude'],
-    						              central_latitude=proj_info['central_latitude']),
-		
-		'AlbersEqualArea': ccrs.AlbersEqualArea(central_longitude=proj_info['central_longitude'],
-    						              central_latitude=proj_info['central_latitude'],
-    						              standard_parallels=proj_info['standard_parallels']),
-		
-		'NorthPolarStereo': ccrs.NorthPolarStereo(central_longitude=proj_info['central_longitude']),
-		
-		'Orthographic': ccrs.Orthographic(central_longitude=proj_info['central_longitude'],
-    						              central_latitude=proj_info['central_latitude']),
-		
-		'Robinson': ccrs.Robinson(central_longitude=proj_info['central_longitude']),
-		
-		'LambertConformal': ccrs.LambertConformal(central_longitude=proj_info['central_longitude'],
-                                                          standard_parallels=proj_info['standard_parallels']),
-		
-		'Mercartor': ccrs.Mercator(central_longitude=proj_info['central_longitude'],
-					 	min_latitude=proj_info['lat_range'][0],
-					 	max_latitude=proj_info['lat_range'][1]),
-
-		'AzimuthalEquidistant': ccrs.AzimuthalEquidistant(central_longitude=proj_info['central_longitude'],
-    						              central_latitude=proj_info['central_latitude']),
-		
-	    }
-
-    
-    proj_config = proj_list[proj]
-    
-    assert proj in list(proj_list.keys()), \
-	    	f'[anhalyze_plot_utils] Projection {proj} not found in list of projections available: {list(proj_list.keys())}'
-            
-    return proj_config
-    
-    
-def get_projection_info(data):
-
-    # Setting up user's region
-    east = data.attrs['coord_lon_range'][1]
-    west = data.attrs['coord_lon_range'][0]
-    north = data.attrs['coord_lat_range'][1]
-    south = data.attrs['coord_lat_range'][0]
-    
-=======
 
 def get_projection(proj='LambertConformal', proj_info=None):
     """
@@ -192,41 +138,18 @@
     north = attrs['coord_lat_range'][1]
     south = attrs['coord_lat_range'][0]
 
->>>>>>> 793ae0d9
     # 1/6th law to calculate the standard parallels. We calculate 1/6 of the
     # distance in degrees from south to north, then add it to the southern
     # figure limit and subtract from the northern limit.
     #
     law16 = (north - south) / 6
-<<<<<<< HEAD
-    standard_parallels = (south+law16, north-law16)
-    
-=======
     standard_parallels = (south + law16, north - law16)
 
->>>>>>> 793ae0d9
     # Central longitude and latitude are halfway from east to west
     # and from south to north, respectively
     # Central longitude
     midway_lon = (east - west) / 2
     central_longitude = east - midway_lon
-<<<<<<< HEAD
-    
-    # Central latitude
-    midway_lat = (north - south) / 2
-    central_latitude = north - midway_lat
-    
-    lat_range = (south, north)
-    lon_range = (west, east)
-
-    proj_info = {
-                'lat_range': lat_range,
-                'lon_range': lon_range,
-                'standard_parallels': standard_parallels,
-                'central_longitude': central_longitude,
-                'central_latitude': central_latitude,
-                }
-=======
 
     # Central latitude
     midway_lat = (north - south) / 2
@@ -241,16 +164,11 @@
                  'central_longitude': central_longitude,
                  'central_latitude': central_latitude,
                  }
->>>>>>> 793ae0d9
 
     return proj_info
 
 
-<<<<<<< HEAD
-def show_var_data_map(data, var, idepth, proj):
-=======
 def show_var_data_map(var_da, attrs, proj='', color_range='physical', savefig=None):
->>>>>>> 793ae0d9
     """ Displays map of given parameter (var) in lat-lon range and depth.
         Note: depth has not been tested.
 
@@ -266,34 +184,11 @@
             Filename to save figure including path.
     """
 
-<<<<<<< HEAD
-    assert var in list(data.data_vars), \
-        f'[anhalyze_plot_utils] Variable {var} not found in data_vars: {list(data.data_vars)}'
-  	
-    # Calculate projection information (e.g. Standard parallels) based on the dataset lat and lon limits	
-    proj_info = get_projection_info(data)
-    
+    # Calculate projection information (e.g. Standard parallels) based on the dataset lat and lon limits
+    proj_info = get_projection_info(attrs)
+
     # Select figure projection	 
     proj_config = get_projection(proj, proj_info)
-
-    # Get var data
-    if len(data.data_vars[var].dims) == 4:
-        if 'depth' in data.data_vars[var].dims[3]:
-            var_data = data.data_vars[var].data[0, :, :, 0]
-        else:
-            var_data = data.data_vars[var].data[0, idepth, :]
-    elif len(data.data_vars[var].dims) == 3:
-        var_data = data.data_vars[var].data[0, :]
-    else:
-
-        raise ValueError(f"Variable {var} should be a 2D or 3D variable.")
-=======
-    # Calculate projection information (e.g. Standard parallels) based on the dataset lat and lon limits
-    proj_info = get_projection_info(attrs)
-
-    # Select figure projection	 
-    proj_config = get_projection(proj, proj_info)
->>>>>>> 793ae0d9
 
     # getting lat and lon
     lat, lon = np.squeeze(var_da.coords[attrs['coord_lat']].data), np.squeeze(var_da.coords[attrs['coord_lon']].data)
@@ -305,15 +200,6 @@
     fig = plt.figure()
     ax = fig.add_subplot(1, 1, 1,
                          projection=proj_config)
-<<<<<<< HEAD
-                         
-    ax.set_extent([data.attrs['coord_lon_range'][0],
-                   data.attrs['coord_lon_range'][1],
-                   data.attrs['coord_lat_range'][0],
-                   data.attrs['coord_lat_range'][1]],
-                   crs=ccrs.PlateCarree(),
-                   )
-=======
 
     ax.set_extent([attrs['coord_lon_range'][0],
                    attrs['coord_lon_range'][1],
@@ -321,7 +207,6 @@
                    attrs['coord_lat_range'][1]],
                   crs=ccrs.PlateCarree(),
                   )
->>>>>>> 793ae0d9
 
     # Adding ocean and land features
     ax.add_feature(get_feature_mask())
@@ -331,14 +216,8 @@
     cmap, vrange = get_plot_config(var_da.name, var_data, color_range=color_range)
 
     # Plotting var data as filled contour regions
-<<<<<<< HEAD
-    im = ax.contourf(lon, lat, var_data, levels=levels, cmap=cmap, extend='both',
-                     vmin=vmin, vmax=vmax, transform=ccrs.PlateCarree(), zorder=2)
-                            
-=======
     im = ax.contourf(lon, lat, var_data, levels=LEVELS, cmap=cmap, extend='both',
                      vmin=vrange[0], vmax=vrange[1], transform=ccrs.PlateCarree(), zorder=2)
->>>>>>> 793ae0d9
 
     # Plotting var data contour lines
     ax.contour(lon, lat, var_data, levels=LINE_LEVELS, cmap='Greys', linewidths=.2, transform=ccrs.PlateCarree())
@@ -349,11 +228,6 @@
     gl.right_labels = gl.top_labels = False
 
     # Set Color-bar
-<<<<<<< HEAD
-    axins = inset_axes(ax, width="2.5%", height="100%", loc='right', borderpad=-1)
-    label = '%s [%s]' % (data.data_vars[var].attrs['long_name'].title(), data.data_vars[var].attrs['units'])
-    fig.colorbar(im, cax=axins, orientation="vertical", label=label, format='%.1f', extend='both')
-=======
     axins = inset_axes(ax, width="3%", height="100%", loc='right', borderpad=-1)
     label = '%s [%s]' % (var_da.attrs['long_name'].title(), var_da.attrs['units'])
     fig.colorbar(im, cax=axins, orientation="vertical", label=label, extend='both')
@@ -366,5 +240,4 @@
 
         print(f'[Anhalyze] Saving figure: {savefig}')
 
-        fig.savefig(savefig)
->>>>>>> 793ae0d9
+        fig.savefig(savefig)