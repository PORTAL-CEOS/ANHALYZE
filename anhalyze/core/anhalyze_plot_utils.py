--- conflicted
+++ resolved
@@ -39,7 +39,6 @@
 
     return feature_mask
 
-<<<<<<< HEAD
 def get_projection(proj='LambertConformal', proj_info=None):
     """
     Select Cartopy projections option and configurations based on users choice
@@ -55,11 +54,7 @@
     
     if proj_info is None:
         raise "Argument proj_info is None. Use get_projection_info do obtain projection information from anhadataset."
-    
-=======
 
-def get_projection(proj, proj_info):
->>>>>>> b0020668
     proj_list = {
         'PlateCarree': ccrs.PlateCarree(central_longitude=proj_info['central_longitude']),
         'LambertAzimuthalEqualArea': ccrs.LambertAzimuthalEqualArea(
@@ -88,9 +83,7 @@
         f'[anhalyze_plot_utils] Projection {proj} not found in list of projections available: {list(proj_list.keys())}'
 
     return proj_config
-<<<<<<< HEAD
-    
-    
+
 def get_projection_info(data):
     """
     Calculate information used to set figure projection.
@@ -100,11 +93,7 @@
     data: anhadataset
     Dataset to be plotted
     """
-=======
->>>>>>> b0020668
 
-
-def get_projection_info(data):
     # Setting up user's region
     east = data.attrs['coord_lon_range'][1]
     west = data.attrs['coord_lon_range'][0]
