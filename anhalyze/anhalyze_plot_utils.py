#!/usr/bin/env python
# coding: utf-8

# Data-related libraries
import numpy as np
import netCDF4 as nc

# OS-specific libraries

# Plotting-related libraries
import matplotlib.pyplot as plt
from mpl_toolkits.axes_grid1.inset_locator import inset_axes
from cartopy import crs as ccrs
import seaborn as sns

# Project custom made libraries
import anhalyze_utils as au

# TODO: check best practices for these global variabbles
# Setting plotting variables
levels = 42
line_levels = 11
vmax = 20.
vmin = -20.
cmap = 'coolwarm'


def show_var_data_map(data, lat_range, lon_range, depth=0, var='votemper'):
    """ Displays map of given parameter (var) in lat-lon range and depth.
        Note: depth has not been tested.

       data: ANHA4 data in NCDF format. [nc]
       lat_range: latitute range [tupple]
       lon_range: longitude range [tupple]
       depth: dep level [int]
       var: variable name [str]
    """

    # Init location info
    location_info = au.init_location()

    # Get var data
    var_data = au.get_var_data(data, lat_range, lon_range, depth=depth, var=var)

    # getting lat and lon
    lat, lon = au.get_lat_lon(data, lat_range, lon_range)

    # Set up figure and projection
    fig = plt.figure()
    ax = fig.add_subplot(1, 1, 1,
                         projection=ccrs.LambertConformal(central_longitude=location_info['central_longitude'],
                                                          standard_parallels=location_info['standard_parallels']))
    ax.set_extent([lon_range[0], lon_range[1], lat_range[0], lat_range[1]])

    # Adding ocean and land features
    ax.add_feature(au.get_feature_mask())
    ax.add_feature(au.get_feature_mask(feature='ocean'))

    # Plotting var data as filled contour regions
    im = ax.contourf(lon, lat, var_data, levels=levels, cmap=cmap,
                     vmin=vmin, vmax=vmax, transform=ccrs.PlateCarree(), zorder=2)

    # Plotting var data contour lines
    ax.contour(lon, lat, var_data, levels=line_levels, cmap='Greys', linewidths=.2, transform=ccrs.PlateCarree())

    # Create grid-line labels
    gl = ax.gridlines(crs=ccrs.PlateCarree(), draw_labels=True, x_inline=False,
                      y_inline=False, color='k', alpha=.3, linewidths=.01)
    gl.right_labels = gl.top_labels = False

    # Set Color-bar
    axins = inset_axes(ax, width="5%", height="100%", loc='right', borderpad=-1)
    label = '%s [%s]' % (data.variables[var].long_name.title(), data.variables[var].units.title())
    fig.colorbar(im, cax=axins, orientation="vertical", label=label, format='%.1f')


def show_var_data_maps(file_list, lat_range, lon_range, depth=0, var='votemper', save_fig=False):
    """ Displays maps of given parameter (var) in lat-lon range and depth, and date selection.
        Note: depth has not been tested.

       file_list: list of ANHA4 data files in NCDF format. [list]
       lat_range: latitute range [tupple]
       lon_range: longitude range [tupple]
       depth: dep level [int]
       var: variable name [str]
    """

    # Setting loop variables.
    lat = None
    lon = None
    data = None

    # Init location info
    # region, proj_size = au.init_location()
    location_info = au.init_location()

    # Get date
    date_start = au.get_date(file_list[0])
    date_end = au.get_date(file_list[-1])

    # Setting up figure
    f_size = 4
    ncols = 3
    nrows = int(np.ceil(len(file_list) / ncols))
    fig, ax = plt.subplots(ncols=ncols, nrows=nrows, figsize=[ncols * f_size, nrows * f_size + 1],
                           subplot_kw={'projection': ccrs.LambertConformal(
                                                          central_longitude=location_info['central_longitude'],
                                                          standard_parallels=location_info['standard_parallels'])})

    # Looping over ANHA4 model files
    for i, xx in enumerate(fig.axes):

        # Stop loop when current subplot number is larger than the number of files in list.
        if i == len(file_list):
            break

        # Get ncdf data
        data = nc.Dataset(file_list[i])

        # Get var data from ncdf data
        var_data = au.get_var_data(data, lat_range, lon_range, depth=depth, var=var)

        # Getting lat and lon
        if i == 0:
            lat, lon = au.get_lat_lon(data, lat_range, lon_range)

        # Plotting data
        # Set map extent
        xx.set_extent([lon_range[0], lon_range[1], lat_range[0], lat_range[1]])

        # Set map features
        xx.add_feature(au.get_feature_mask())
        xx.add_feature(au.get_feature_mask(feature='ocean'))

        # Plotting var data as filled contour regions
        im = xx.contourf(lon, lat, var_data, levels=levels, cmap=cmap,
                         vmin=vmin, vmax=vmax, transform=ccrs.PlateCarree(), zorder=2)

        # Plotting data contour lines
        xx.contour(lon, lat, var_data, levels=line_levels, cmap='Greys', linewidths=.2, transform=ccrs.PlateCarree())

        # Create grid-line labels
        gl = xx.gridlines(crs=ccrs.PlateCarree(), draw_labels=True, x_inline=False,
                          y_inline=False, color='k', alpha=.3, linewidths=.01)
        gl.right_labels = gl.top_labels = False

        # Set axis labels
        # To show x label only at the bottom most row
        if i > ncols*(nrows-1)-1:
            xx.text(0.5, -0.22, 'Longitude', va='bottom', ha='center',
                    rotation='horizontal', rotation_mode='anchor',
                    transform=xx.transAxes)
        # To show y label only at left most column
        if i % ncols == 0:
            xx.text(-0.25, 0.55, 'Latitude', va='bottom', ha='center',
                    rotation='vertical', rotation_mode='anchor',
                    transform=xx.transAxes)

        # Set title
        # TODO: change to anha.file_date. If/when moving into class.
        xx.set_title(file_list[i].split('/')[-1].split('_')[1])

        # Set Color-bar
        axins = inset_axes(xx, width="5%", height="100%", loc='right', borderpad=-1)
        label = '%s [%s]' % (data.variables[var].long_name.title(), data.variables[var].units.title())
        fig.colorbar(im, cax=axins, orientation="vertical", label=label, format='%.1f')

    # TODO: generalize for any number of plots. If/when moving into class.
    # Temp fix to plot position given number of plots.
    if len(fig.axes) == 18:
        hspace = .27
    else:
        hspace = .1

    # Add titles to eah figure
    fig.suptitle(data.variables[var].standard_name.replace('_', ' '), fontsize=16)
    # Set up plots positions
    fig.subplots_adjust(bottom=0.1, top=0.9, left=0.07, right=.92, wspace=.65, hspace=hspace)

<<<<<<< HEAD
    # Save figure to file if running in portal (which is a linux system).
    #if platform == "linux" or platform == "linux2":
    #    output_fig_name = '../figs/%s_%s_%s-%s.png' % (location_info['region'],
    #                                                   data.variables[var].long_name,
    #                                                   date_start,
    #                                                   date_end)
    #    plt.savefig(output_fig_name, bbox_inches='tight', dpi=500)
=======
    # Save figure
    if save_fig:
        output_fig_name = '../figs/%s_%s_%s-%s.png' % (location_info['region'],
                                                       data.variables[var].long_name,
                                                       date_start,
                                                       date_end)
        plt.savefig(output_fig_name, bbox_inches='tight', dpi=500)
>>>>>>> 63a1d9d8


def plot_timeseries(timeseries_var, data_variables, lat_range, lon_range, var='votemper'):
    """  Displays timeseries of given parameter (var) in lat-lon range and depth, and date selection.
        Note: no depth option available, currently .

       file_list: list of ANHA4 data files in NCDF format. [list]
       lat_range: latitute range [tupple]
       lon_range: longitude range [tupple]
       depth: dep level [int]
       var: variable name [str]  """

    # TODO: update funtion with newer versions found in ipynb reports.
    # Setting up seaborn defaults
    sns.set(rc={'axes.facecolor': 'whitesmoke'})

    # Setting up timeseries plot
    fig, ax = plt.subplots(ncols=1, nrows=1, figsize=(9, 5))

    # Plotting data with error bars
    ax.errorbar(timeseries_var['date'], timeseries_var['var_mean'], yerr=timeseries_var['var_std'], fmt='o')

    # Labels and axis
    ax.set_ylabel('%s [%s]' % (data_variables[var].long_name.title(), data_variables[var].units))
    ax.set_xlabel('Time')
    ax.set_title('Mean values taken from region: Lat %s , Lon %s' % (str(lat_range), str(lon_range)))
    ax.xaxis.set_tick_params(rotation=30, labelsize=10)

    # Returning to matplotlib defaults
    sns.reset_orig()


def plot_mhw(anhalyzed_timeseries, year=1998, remove_mean=True, show_cat4=False, region="James Bay", mhw=True):
    """
        Plot time series data for given year, along with Marine Heat Wave or Marine Cold Spells curve categories.
        Categories are defined in Hobday et. al. (2008).

        anhalyzed_timeseries: calculated time series for a given region
        year: year [int]
        remove_mean: remove overall mean from data  [bool]
        show_cat4: show Category 4 curve [bool]
        region: region name [str]
        mhw: MHW or MCS [bool]
    """

    # Setting up seaborn defaults
    sns.set(rc={'axes.facecolor': 'whitesmoke'})

    # Selecting year from timeseries
    anhalyzed_timeseries_year = anhalyzed_timeseries[anhalyzed_timeseries['year'] == year].copy()

    # Prep data/plot if removing mean values or not
    if remove_mean:
        labels = ['SST - T$_{c}$', r'$\Delta$T', r'2$\Delta$T', r'3$\Delta$T', r'4$\Delta$T']

        # Get freezing line
        freezing_line = anhalyzed_timeseries_year['var_mean_mean'] * -1

        # Removing the yearly average T$_{c}$
        anhalyzed_timeseries_year['var_mean'] = anhalyzed_timeseries_year.apply(
            lambda row: row.var_mean - row.var_mean_mean, axis=1)
        anhalyzed_timeseries_year['var_mean_quantile'] = anhalyzed_timeseries_year.apply(
            lambda row: row.var_mean_quantile - row.var_mean_mean, axis=1)
        anhalyzed_timeseries_year['var_mean_2T'] = anhalyzed_timeseries_year.apply(
            lambda row: row.var_mean_2T - row.var_mean_mean, axis=1)
        anhalyzed_timeseries_year['var_mean_3T'] = anhalyzed_timeseries_year.apply(
            lambda row: row.var_mean_3T - row.var_mean_mean, axis=1)
        anhalyzed_timeseries_year['var_mean_4T'] = anhalyzed_timeseries_year.apply(
            lambda row: row.var_mean_4T - row.var_mean_mean, axis=1)

    else:
        if mhw:
            labels = ['SST', 'T$_{90}$', r'T$_{c}$+2$\Delta$T', r'T$_{c}$+3$\Delta$T', r'T$_{c}$+4$\Delta$T']
        else:
            labels = ['SST', 'T$_{90}$', r'T$_{c}$-2$\Delta$T', r'T$_{c}$-3$\Delta$T', r'T$_{c}$-4$\Delta$T']
        freezing_line = anhalyzed_timeseries_year['var_mean_mean'] * 0. - 2.

    # Setting up MHW/MCS related plotting variables.
    if mhw:
        colors = ['gold', 'orange', 'red', 'maroon']
        alphas = [0.2, 0.3, 0.1]
        mhw_title = 'MHW'
    else:
        colors = ['DeepSkyBlue', 'dodgerblue', 'blue', 'navy']
        alphas = [0.1, 0.5, 0.1]
        mhw_title = 'MCS'

    # Setting up figure
    plt.figure(figsize=(9, 5))

    # Plotting data and categories
    if not remove_mean:
        plt.plot(anhalyzed_timeseries['date'],
                 anhalyzed_timeseries.var_mean_mean,
                 c='gray', alpha=.5, label='T$_{c}$')
    else:
        plt.plot(anhalyzed_timeseries['date'],
                 anhalyzed_timeseries.var_mean_mean*0,
                 c='gray', alpha=.5, label='T$_{c}$')

    plt.scatter(anhalyzed_timeseries_year['date'],
                anhalyzed_timeseries_year.var_mean,
                c='k', alpha=.3, label=labels[0])

    plt.plot(anhalyzed_timeseries_year['date'],
             anhalyzed_timeseries_year.var_mean_quantile,
             c=colors[0], alpha=alphas[1], label=labels[1])
    plt.plot(anhalyzed_timeseries_year['date'],
             anhalyzed_timeseries_year.var_mean_2T,
             c=colors[1], alpha=alphas[1], label=labels[2])
    plt.plot(anhalyzed_timeseries_year['date'],
             anhalyzed_timeseries_year.var_mean_3T,
             c=colors[2], alpha=alphas[1], label=labels[3])
    if show_cat4:
        plt.plot(anhalyzed_timeseries_year['date'],
                 anhalyzed_timeseries_year.var_mean_4T,
                 c=colors[3], alpha=alphas[1], label=labels[4])

    # Fill in categories colors
    plt.fill_between(anhalyzed_timeseries_year['date'],
                     anhalyzed_timeseries_year.var_mean_quantile,
                     y2=anhalyzed_timeseries_year.var_mean_2T,
                     alpha=alphas[2], facecolor=colors[0])

    plt.fill_between(anhalyzed_timeseries_year['date'],
                     anhalyzed_timeseries_year.var_mean_2T,
                     y2=anhalyzed_timeseries_year.var_mean_3T,
                     alpha=alphas[2], facecolor=colors[1])

    if show_cat4:
        plt.fill_between(anhalyzed_timeseries_year['date'],
                         anhalyzed_timeseries_year.var_mean_3T,
                         y2=anhalyzed_timeseries_year.var_mean_4T,
                         alpha=.1, facecolor=colors[2])

    if remove_mean:
        plt.fill_between(anhalyzed_timeseries_year['date'], freezing_line, alpha=alphas[0],
                         y2=freezing_line-20,
                         label='Freezing Zone', hatch='/', edgecolor='navy')
    else:
        plt.fill_between(anhalyzed_timeseries_year['date'], freezing_line, alpha=alphas[0],
                         label='Freezing Zone', hatch='/', edgecolor='navy')

    # Set axis limits and labels
    if remove_mean:
        if mhw:
            plt.ylim(bottom=0)
        else:
            plt.ylim(top=2, bottom=-12)
    else:
        plt.ylim(bottom=-2)

    plt.xlim([anhalyzed_timeseries_year['date'].iloc[0], anhalyzed_timeseries_year['date'].iloc[-1]])
    plt.ylabel(' Residual\n Temperature [\N{DEGREE SIGN}C]', fontsize=15)
    plt.title('%s %i %s' % (region, year, mhw_title), fontsize=18)
    plt.xticks(fontsize=14, rotation=30)
    plt.yticks(fontsize=14)
    plt.legend(fontsize=14)

    plt.tight_layout()
    plt.show()

    # Returning to matplotlib defaults
    sns.reset_orig()<|MERGE_RESOLUTION|>--- conflicted
+++ resolved
@@ -177,15 +177,7 @@
     # Set up plots positions
     fig.subplots_adjust(bottom=0.1, top=0.9, left=0.07, right=.92, wspace=.65, hspace=hspace)
 
-<<<<<<< HEAD
-    # Save figure to file if running in portal (which is a linux system).
-    #if platform == "linux" or platform == "linux2":
-    #    output_fig_name = '../figs/%s_%s_%s-%s.png' % (location_info['region'],
-    #                                                   data.variables[var].long_name,
-    #                                                   date_start,
-    #                                                   date_end)
-    #    plt.savefig(output_fig_name, bbox_inches='tight', dpi=500)
-=======
+
     # Save figure
     if save_fig:
         output_fig_name = '../figs/%s_%s_%s-%s.png' % (location_info['region'],
@@ -193,7 +185,6 @@
                                                        date_start,
                                                        date_end)
         plt.savefig(output_fig_name, bbox_inches='tight', dpi=500)
->>>>>>> 63a1d9d8
 
 
 def plot_timeseries(timeseries_var, data_variables, lat_range, lon_range, var='votemper'):
